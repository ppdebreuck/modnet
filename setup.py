--- conflicted
+++ resolved
@@ -33,11 +33,7 @@
     packages=setuptools.find_packages(),
     install_requires=[
         "pandas~=1.5",
-<<<<<<< HEAD
-        "tensorflow~=2.11,<2.12",
-=======
         "tensorflow~=2.10,<2.12",
->>>>>>> 024d7206
         "pymatgen>=2023",
         "matminer~=0.9",
         "numpy>=1.24",
