import os
from collections import defaultdict
from traceback import print_exc
from typing import List, Dict, Any, Optional, Tuple, Type

import numpy as np

from modnet.preprocessing import MODData
from modnet.models import MODNetModel
from modnet.utils import LOG
from modnet.hyper_opt import FitGenetic

MATBENCH_SEED = 18012019


def matbench_kfold_splits(data: MODData, n_splits=5, classification=False):
    """Return the pre-defined k-fold splits to use when reporting matbench results.

    Arguments:
        data: The featurized MODData.

    """
    if classification:
        from sklearn.model_selection import StratifiedKFold as KFold
    else:
        from sklearn.model_selection import KFold

    kf = KFold(n_splits=n_splits, shuffle=True, random_state=MATBENCH_SEED)
    kf_splits = kf.split(data.df_featurized, y=data.df_targets)
    return kf_splits


def matbench_benchmark(
    data: MODData,
    target: List[str],
    target_weights: Dict[str, float],
    fit_settings: Optional[Dict[str, Any]] = None,
    ga_settings: Optional[Dict[str, float]] = None,
    classification: bool = False,
    model_type: Type[MODNetModel] = MODNetModel,
    save_folds: bool = False,
    save_models: bool = False,
    hp_optimization: bool = True,
    inner_feat_selection: bool = True,
    use_precomputed_cross_nmi: bool = True,
    use_fit_preset: bool = False,
    use_ga: bool = False,
    presets: Optional[List[dict]] = None,
    fast: bool = False,
    n_jobs: Optional[int] = None,
    nested: bool = False,
    **model_init_kwargs,
) -> dict:
    """Train and cross-validate a model against Matbench data splits, optionally
    performing hyperparameter optimisation.

    Arguments:
        data: The entire dataset as a `MODData`.
        target: The list of target names to train on.
        target_weights: The target weights to use for the `MODNetModel`.
        fit_settings: Any settings to pass to `model.fit(...)` directly
            (typically when not performing hyperparameter optimisation).
        classification: Whether all tasks are classification rather than regression.
        model_type: The type of the model to create and benchmark.
        save_folds: Whether to save dataframes with pre-processed fold
            data (e.g. feature selection).
        save_models: Whether to pickle all trained models according to
            their fold index and performance.
        hp_optimization: Whether to perform hyperparameter optimisation.
        inner_feat_selection: Whether to perform split-level feature
            selection or try to use pre-computed values.
        use_precomputed_cross_nmi: Whether to use the precmputed cross NMI
            from the Materials Project dataset, or recompute per fold.
        presets: Override the built-in hyperparameter grid with these presets.
        fast: Whether to perform debug training, i.e. reduced presets and epochs.
        n_jobs: Try to parallelize the inner fit_preset over this number of
            processes. Maxes out at number_of_presets*nested_folds
        nested: Whether to perform nested CV for hyperparameter optimisation.
        **model_init_kwargs: Additional arguments to pass to the model on creation.

    Returns:
        A dictionary containing all the results from the training, broken
            down by model and by fold.

    """

    if use_fit_preset and use_ga:
        raise RuntimeError("Both use_fit_preset and use_ga are set to True. Please choose one.")

    if fit_settings is None:
        fit_settings = {}

    if not fit_settings.get("n_feat"):
        nf = len(data.df_featurized.columns)
        fit_settings["n_feat"] = nf
    if not fit_settings.get("num_neurons"):
        # Pass dummy network
        fit_settings["num_neurons"] = [[4], [4], [4], [4]]

    if ga_settings is None:
        ga_settings = {'size_pop':20, 'num_generations':10}

    fold_data = []
    results = defaultdict(list)

    for ind, (train, test) in enumerate(matbench_kfold_splits(data)):
        train_data, test_data = data.split((train, test))
        if inner_feat_selection:
            path = "folds/train_moddata_f{}".format(ind + 1)
            if os.path.isfile(path):
                train_data = MODData.load(path)
            else:
                train_data.feature_selection(
                    n=-1, use_precomputed_cross_nmi=use_precomputed_cross_nmi
                )
            os.makedirs("folds", exist_ok=True)
            train_data.save(path)

        fold_data.append((train_data, test_data))

    args = (target, target_weights, fit_settings, ga_settings)

    model_kwargs = {
        "model_type": model_type,
        "hp_optimization": hp_optimization,
        "fast": fast,
        "classification": classification,
        "save_folds": save_folds,
        "presets": presets,
        "use_fit_preset": use_fit_preset,
        "use_ga": use_ga,
        "save_models": save_models,
        "nested": nested,
        "n_jobs": n_jobs,
    }

    model_kwargs.update(model_init_kwargs)

    fold_results = []
    for fold in enumerate(fold_data):
        fold_results.append(train_fold(fold, *args, **model_kwargs))

    for fold in fold_results:
        for key in fold:
            results[key].append(fold[key])

    return results


def train_fold(
    fold: Tuple[int, Tuple[MODData, MODData]],
    target: List[str],
    target_weights: Dict[str, float],
    fit_settings: Dict[str, Any],
    ga_settings: Dict[str, float],
    model_type: Type[MODNetModel] = MODNetModel,
    presets=None,
    hp_optimization=True,
    use_fit_preset=False,
    use_ga=False,
    classification=False,
    save_folds=False,
    fast=False,
    save_models=False,
    nested=False,
    n_jobs=None,
    **model_kwargs,
) -> dict:
    """Train one fold of a CV.

    Unless stated, all arguments have the same meaning as in `matbench_benchmark(...)`.

    Arguments:
        fold: A tuple containing the fold index, and another tuple of the
            training MODData and test MODData.

    Returns:
        A dictionary summarising the fold results.

    """

    fold_ind, (train_data, test_data) = fold

    results = {}
<<<<<<< HEAD
=======

>>>>>>> e609575e
    multi_target = bool(len(target) - 1)

    # If not performing hp_optimization, load model init settings from fit_settings
    model_settings = {}
    if not hp_optimization:
        model_settings = {
            "num_neurons": fit_settings["num_neurons"],
            "num_classes": fit_settings.get("num_classes"),
            "act": fit_settings.get("act"),
            "out_act": fit_settings.get("out_act", "linear"),
            "n_feat": fit_settings["n_feat"],
        }

    model_settings.update(model_kwargs)

    if classification:
        model_settings["num_classes"] = {t: 2 for t in target_weights}

<<<<<<< HEAD
    model = model_type(
        target,
        target_weights,
        **model_settings
    )

    if hp_optimization:
        if use_fit_preset:
            models, val_losses, best_learning_curve, learning_curves, best_presets = model.fit_preset(
                train_data, presets=presets, fast=fast, classification=classification, nested=nested, n_jobs=n_jobs
            )
            results["nested_losses"] = val_losses
            results["nested_learning_curves"] = learning_curves
            results["best_learning_curves"] = best_learning_curve
            results["best_presets"] = best_presets
        elif use_ga:
            ga = FitGenetic(train_data)
            model = ga.run(size_pop=ga_settings["size_pop"], num_generations=ga_settings["num_generations"], n_jobs=n_jobs)

=======
    model = model_type(target, target_weights, **model_settings)

    if hp_optimization:
        (
            models,
            val_losses,
            best_learning_curve,
            learning_curves,
            best_presets,
        ) = model.fit_preset(
            train_data,
            presets=presets,
            fast=fast,
            classification=classification,
            nested=nested,
            n_jobs=n_jobs,
        )
>>>>>>> e609575e
        if save_models:
            for ind, nested_model in enumerate(models):
                score = val_losses[ind]
                nested_model.save(f"results/nested_model_{fold_ind}_{ind}_{score:3.3f}")

            model.save(f"results/best_model_{fold_ind}_{score:3.3f}")

    else:
        if fit_settings["increase_bs"]:
            model.fit(
                train_data,
                lr=fit_settings["lr"],
                epochs=fit_settings["epochs"],
                batch_size=fit_settings["batch_size"],
                loss="mse",
            )
            model.fit(
                train_data,
                lr=fit_settings["lr"] / 7,
                epochs=fit_settings["epochs"] // 2,
                batch_size=fit_settings["batch_size"] * 2,
                loss=fit_settings["loss"],
            )
        else:
            model.fit(train_data, **fit_settings)

    try:
        predict_kwargs = {}
        if classification:
            predict_kwargs["return_prob"] = True
        if model.can_return_uncertainty:
            predict_kwargs["return_unc"] = True

        pred_results = model.predict(test_data, **predict_kwargs)
        if isinstance(pred_results, tuple):
            predictions, stds = pred_results
        else:
            predictions = pred_results
            stds = None

        targets = test_data.df_targets

        if classification:
            from sklearn.metrics import roc_auc_score
            from sklearn.preprocessing import OneHotEncoder

            y_true = OneHotEncoder().fit_transform(targets.values).toarray()
            score = roc_auc_score(y_true, predictions.values)
            pred_bool = model.predict(test_data, return_prob=False)
            LOG.info(f"ROC-AUC: {score}")
            errors = targets - pred_bool
        elif multi_target:
            errors = targets - predictions
            score = np.mean(np.abs(errors.values), axis=0)
        else:
            errors = targets - predictions
            score = np.mean(np.abs(errors.values))
    except Exception:
        print_exc()
        print("Something went wrong benchmarking this model.")
        predictions = None
        errors = None
        score = None

    if save_folds:
        opt_feat = train_data.optimal_features[: fit_settings["n_feat"]]
        df_train = train_data.df_featurized
        df_train = df_train[opt_feat]
        df_train.to_csv("folds/train_f{}.csv".format(ind + 1))
        df_test = test_data.df_featurized
        df_test = df_test[opt_feat]
        errors.columns = [x + "_error" for x in errors.columns]
        df_test = df_test.join(errors)
        df_test.to_csv("folds/test_f{}.csv".format(ind + 1))

    results["predictions"] = predictions
    if stds is not None:
        results["stds"] = stds
    results["targets"] = targets
    results["errors"] = errors
    results["scores"] = score
<<<<<<< HEAD
    results['model'] = model
=======
    results["best_presets"] = best_presets
    results["model"] = model
>>>>>>> e609575e

    return results<|MERGE_RESOLUTION|>--- conflicted
+++ resolved
@@ -182,10 +182,6 @@
     fold_ind, (train_data, test_data) = fold
 
     results = {}
-<<<<<<< HEAD
-=======
-
->>>>>>> e609575e
     multi_target = bool(len(target) - 1)
 
     # If not performing hp_optimization, load model init settings from fit_settings
@@ -204,45 +200,30 @@
     if classification:
         model_settings["num_classes"] = {t: 2 for t in target_weights}
 
-<<<<<<< HEAD
-    model = model_type(
-        target,
-        target_weights,
-        **model_settings
-    )
+    model = model_type(target, target_weights, **model_settings)
 
     if hp_optimization:
         if use_fit_preset:
-            models, val_losses, best_learning_curve, learning_curves, best_presets = model.fit_preset(
-                train_data, presets=presets, fast=fast, classification=classification, nested=nested, n_jobs=n_jobs
+            (
+                models,
+                val_losses,
+                best_learning_curve,
+                learning_curves,
+                best_presets,
+            ) = model.fit_preset(
+                train_data,
+                presets=presets,
+                fast=fast,
+                classification=classification,
+                nested=nested,
+                n_jobs=n_jobs,
             )
-            results["nested_losses"] = val_losses
-            results["nested_learning_curves"] = learning_curves
-            results["best_learning_curves"] = best_learning_curve
-            results["best_presets"] = best_presets
         elif use_ga:
             ga = FitGenetic(train_data)
-            model = ga.run(size_pop=ga_settings["size_pop"], num_generations=ga_settings["num_generations"], n_jobs=n_jobs)
-
-=======
-    model = model_type(target, target_weights, **model_settings)
-
-    if hp_optimization:
-        (
-            models,
-            val_losses,
-            best_learning_curve,
-            learning_curves,
-            best_presets,
-        ) = model.fit_preset(
-            train_data,
-            presets=presets,
-            fast=fast,
-            classification=classification,
-            nested=nested,
-            n_jobs=n_jobs,
-        )
->>>>>>> e609575e
+            model = ga.run(size_pop=ga_settings["size_pop"],
+            num_generations=ga_settings["num_generations"],
+            n_jobs=n_jobs)
+
         if save_models:
             for ind, nested_model in enumerate(models):
                 score = val_losses[ind]
@@ -324,11 +305,7 @@
     results["targets"] = targets
     results["errors"] = errors
     results["scores"] = score
-<<<<<<< HEAD
-    results['model'] = model
-=======
     results["best_presets"] = best_presets
     results["model"] = model
->>>>>>> e609575e
 
     return results