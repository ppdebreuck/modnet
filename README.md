--- conflicted
+++ resolved
@@ -47,17 +47,6 @@
 conda activate modnet
 ```
 
-<<<<<<< HEAD
-Then, install pymatgen with conda, which will bundle several pre-built dependencies (e.g., numpy, scipy):
-
-```shell
-conda install -c conda-forge pymatgen
-```
-
-(you could alternatively do this step with `pip install pymatgen`).
-
-=======
->>>>>>> 2f9cc550
 Finally, install MODNet from PyPI with `pip`:
 
 ```shell
