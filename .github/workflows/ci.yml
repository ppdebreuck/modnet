--- conflicted
+++ resolved
@@ -14,13 +14,8 @@
 
     - uses: actions/checkout@v3
 
-<<<<<<< HEAD
-    - name: Set up Python 3.8
+    - name: Set up Python 3.10
       uses: actions/setup-python@v5
-=======
-    - name: Set up Python 3.10
-      uses: actions/setup-python@v4
->>>>>>> 60f2bf22
       with:
         python-version: '3.10'
 
